<!DOCTYPE html>
<html lang="en">
  <head>
    <meta charset="UTF-8" />
    <meta name="viewport" content="width=device-width, initial-scale=1.0" />
    <meta name="generator" content="WsgiDAV/{{ version }}" />
    <title>WsgiDAV - Index of {{ display_path }}</title>

    <link rel="shortcut icon" href="{{ htdocs }}/favicon.ico" />

    <link rel="stylesheet" href="https://cdn.jsdelivr.net/npm/bootstrap-reboot@4.5.6/reboot.min.css" />
    <link rel="stylesheet" href="https://cdn.jsdelivr.net/npm/bootstrap-icons@1.11.3/font/bootstrap-icons.css" />
    <!-- <link rel="stylesheet" href="https://cdn.jsdelivr.net/npm/bootstrap@5.3.3/dist/css/bootstrap.min.css" integrity="sha384-QWTKZyjpPEjISv5WaRU9OFeRpok6YctnYmDr5pNlyT2bRjXh0JMhjY6hW+ALEwIH" crossorigin="anonymous" /> -->
    <link rel="stylesheet" href="https://cdn.jsdelivr.net/gh/mar10/wunderbaum@main/dist/wunderbaum.css" />
    <link rel="stylesheet" href="{{ htdocs }}/style.css" />

    <!-- <script type="importmap">
      {
        "imports": {
          "@popperjs/core": "https://cdn.jsdelivr.net/npm/@popperjs/core@2.11.8/dist/esm/popper.min.js",
          "bootstrap": "https://cdn.jsdelivr.net/npm/bootstrap@5.3.3/dist/js/bootstrap.esm.min.js"
        }
      }
    </script> -->
    <script defer type="module" src="{{ htdocs }}/script.js"></script>
  </head>
  <body>
    <header>
      <h1>
        {%- if config.icon %}
        <img class="logo" alt="WsgiDAV" title="WsgiDAV" src="{{ htdocs }}/logo.png" />
        {% endif -%} <small>Wsgi</small>DAV-Explorer
        <!-- Index of {{ display_path }} -->
      </h1>

      <div class="header-bar">
        <span class="header-bar-left">
<<<<<<< HEAD
          <i class="wb-button bi bi-arrow-clockwise" title="Reload" data-command="reload"></i>
          <i class="wb-button bi bi-cloud-plus" title="Upload file to root folder..." data-command="upload"></i>
          <i class="wb-button bi bi-folder-plus" title="Create topfolder..." data-command="newFolder"></i>
=======
          <i class="wb-button bi bi-cloud-plus" title="Upload file to root folder..." data-command="uploadTop"></i>
          <i class="wb-button bi bi-folder-plus" title="Create topfolder..." data-command="newTopFolder"></i>
>>>>>>> 29ade882
          {% if config.davmount_links %}
          <a title="Open this folder in a registered WebDAV client." href="{{ url }}?davmount">Mount</a>
          {% endif -%}
        </span>
        <span class="header-bar-right">
          <span class="auth-user">
            {%- if user_name and config.show_user %} Authenticated user: "{{user_name}}", realm: "{{realm}}", access: {{access}}. {%- if is_authenticated and config.show_logout %}
            <a title="Logout current user" href="{{ url }}?logout" target="_blank" rel="noopener noreferrer">Logout</a>
            {% endif -%} {%- if user_roles %} , roles: {{ user_roles }} {% endif -%} {% endif -%}
          </span>
          <i class="wb-button wb-button-toggle bi bi-window-split down" data-command="togglePreview" title="Toggle details pane"></i>
          <i class="wb-button bi bi-question-circle" data-command="togglePreview" title="Help"></i>
        </span>
      </div>
      <span id="notification" class="notification"></span>
    </header>
    <div class="main-container">
      <main>
        <div id="tree"></div>
      </main>
      <aside id="rightPane" class="right collapse-horizontal">
        <div id="preview">
          <img id="preview-img" src="" alt="Image Preview" class="preview-pane hidden" />
          <pre id="preview-text" class="preview-pane hidden"></pre>
          <div id="preview-folder" class="preview-pane hidden">
            <div id="dropzone" class="dropzone">
              <p>Drag and drop files here to upload, or click to select files.</p>
              <input type="file" id="fileInput" multiple style="display: none" />
            </div>
          </div>
          <div id="preview-unknown" class="preview-pane hidden">
            <p>No preview available</p>
          </div>
        </div>
      </aside>
    </div>
    <footer>
      {% if trailer %}
      <p class="trailer">{{ trailer | safe }}</p>
      {% endif %}

      <!-- <object id="winFirefoxPlugin" type="application/x-sharepoint" width="0" height="0" style="visibility: hidden"></object> -->
    </footer>
  </body>
</html><|MERGE_RESOLUTION|>--- conflicted
+++ resolved
@@ -35,14 +35,9 @@
 
       <div class="header-bar">
         <span class="header-bar-left">
-<<<<<<< HEAD
           <i class="wb-button bi bi-arrow-clockwise" title="Reload" data-command="reload"></i>
-          <i class="wb-button bi bi-cloud-plus" title="Upload file to root folder..." data-command="upload"></i>
-          <i class="wb-button bi bi-folder-plus" title="Create topfolder..." data-command="newFolder"></i>
-=======
           <i class="wb-button bi bi-cloud-plus" title="Upload file to root folder..." data-command="uploadTop"></i>
           <i class="wb-button bi bi-folder-plus" title="Create topfolder..." data-command="newTopFolder"></i>
->>>>>>> 29ade882
           {% if config.davmount_links %}
           <a title="Open this folder in a registered WebDAV client." href="{{ url }}?davmount">Mount</a>
           {% endif -%}
