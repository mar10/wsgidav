--- conflicted
+++ resolved
@@ -6,15 +6,9 @@
 import { Toast } from "https://cdn.jsdelivr.net/npm/bootstrap@5.3.3/+esm";
 
 // import {foo} from "https://www.jsdelivr.com/package/npm/pdfjs-dist";
-<<<<<<< HEAD
-import { util } from "./util.js";
+import { getNodeResourceUrl, getDAVClient, util } from "./util.js";
 import { fileExtensionMap, showPreview, togglePreviewPane } from "./previews.js";
-import { registerCommandButtons, commandHtmlTemplateFile, commandHtmlTemplateFolder } from "./widgets.js";
-=======
-import { getNodeResourceUrl, getDAVClient, util } from "./util.js";
-import { fileTypeIcons, showPreview, togglePreviewPane } from "./previews.js";
 import { registerCommandButtons, commandHtmlTemplateFile, commandHtmlTemplateFolder, createFolder, downloadFile, uploadFiles, showNotification } from "./widgets.js";
->>>>>>> 36907267
 
 // Cached plugin reference (or null. if it could not be instantiated)
 let sharePointPlugin = undefined;
