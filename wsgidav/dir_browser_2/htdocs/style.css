body {
  font-family: Arial, sans-serif;
  margin: 0;
  padding: 0;
  display: flex;
  flex-direction: column;
  height: 100vh;
}

p {
  margin-bottom: 4px;
}

#winFirefoxPlugin {
  height: 0px;
  max-height: 0px;
  display: inline;
}

/* --- Basic Layout --- */

header {
  background-color: #4CAF50;
  color: white;
  padding: 5px;
  /* text-align: center; */
  flex: 0 0 40px;
}

.header-bar {
  display: flex;
  justify-content: space-between;
  /* Space between left and right sections */
  align-items: center;
  /* Vertically align items */
  /* padding: 5px; */
}

.header-bar-left {
  text-align: left;
  margin-left: 5px;
}

.header-bar-right {
  position: relative;
  text-align: right;
  /* Align text to the right */
  margin-right: 10px;
  /* Optional: Add spacing from the right edge */
}

footer {
  background-color: #333;
  color: antiquewhite;
  text-align: center;
  padding: 5px;
  flex: 0 0 20px;
}

footer a,
<<<<<<< HEAD
footer a:active,
footer a:hover {
=======
footer a:hover,
footer a:active {
>>>>>>> 29ade882
  color: antiquewhite;
  text-decoration: none;
}

header h1 small {
  font-size: 50%;
}

.main-container {
  display: flex;
  flex: 1;
  /* Take remaining space */
  overflow: hidden;
}

main {
  /* flex: 1; */
  /* Main content takes most of the space */
  padding: 10px;
  background-color: #f4f4f4;
}


/* To show the optional area, remove the display: none; rule below */
aside {
  /* flex: 0 0 250px; */
  /* Optional right-side area with fixed width */
  background-color: #f4f4f4;
  padding: 5px;
  /* display: none; */
  /* Hidden by default */
}

/* --- Splitter --- */

.gutter {
  background-color: #767676;
  background-repeat: no-repeat;
  background-position: 50%;
}

.gutter.gutter-horizontal {
  background-image: url('data:image/png;base64,iVBORw0KGgoAAAANSUhEUgAAAAUAAAAeCAYAAADkftS9AAAAIklEQVQoU2M4c+bMfxAGAgYYmwGrIIiDjrELjpo5aiZeMwF+yNnOs5KSvgAAAABJRU5ErkJggg==');
  cursor: col-resize;
}

.gutter.gutter-vertical {
  background-image: url('data:image/png;base64,iVBORw0KGgoAAAANSUhEUgAAAB4AAAAFAQMAAABo7865AAAABlBMVEVHcEzMzMzyAv2sAAAAAXRSTlMAQObYZgAAABBJREFUeF5jOAMEEAIEEFwAn3kMwcB6I2AAAAAASUVORK5CYII=');
  cursor: row-resize;
}

/* --- Preview Pane --- */

.hidden {
  display: none;
}

div#preview {
  position: relative;
  text-align: center;
  margin: 4px;
  overflow: auto;
  max-height: calc(100% - 10px);
}

div#preview>img,
div#preview>p.preview-unknown,
div#preview>pre {
  max-width: 100%;
  background-color: white;
  border-radius: 4px;
  border: 2px solid gray;
}

div#preview>p#preview-unknown {
  color: gray;
}

div#preview>pre {
  overflow: auto;
  text-align: left;
  font-size: 70%;
  padding: 10px;
}

/* --- Dropzone --- */

.dropzone {
  border: 2px dashed #007bff;
  border-radius: 5px;
  padding: 20px;
  text-align: center;
  cursor: pointer;
  transition: background-color 0.3s;
}

.dropzone.dragover {
  background-color: #e9f5ff;
}

/* --- Command Palette --- */

span.command-palette {
  display: none;
}

.wb-row:hover span.command-palette,
.wb-row.wb-active span.command-palette {
  display: unset;
}

.wb-button {
  border: 1px solid transparent;
  border-radius: 3px;
}

.wb-button.disabled {
  color: lightgray;
}

.wb-button.wb-button-toggle.wb-pressed {
  color: white;
  background-color: #cdd0fc;
}

.wb-button:not(.disabled):hover {
  color: var(--wb-focus-border-color);
  border-color: var(--wb-focus-border-color);
  cursor: pointer;
}

<<<<<<< HEAD
.wb-button.alert:not(.disabled):hover {
  color: red;
}

/* Notification toast */
=======
/* --- Notification toast --- */
>>>>>>> 29ade882

.notification {
  display: none;
  padding: 10px;
  margin-top: 10px;
  border-radius: 5px;
  position: fixed;
  z-index: 1000;

  left: 50%;
  top: 50%;
  transform: translate(-50%, -50%);
}

.notification.info {
  background-color: #d1ecf1;
  color: #0c5460;
  border: 1px solid #bee5eb;
}

.notification.warning {
  background-color: #fff3cd;
  color: #856404;
  border: 1px solid #ffeeba;
}

.notification.error {
  background-color: #f8d7da;
  color: #721c24;
  border: 1px solid #f5c6cb;
}<|MERGE_RESOLUTION|>--- conflicted
+++ resolved
@@ -58,13 +58,8 @@
 }
 
 footer a,
-<<<<<<< HEAD
 footer a:active,
 footer a:hover {
-=======
-footer a:hover,
-footer a:active {
->>>>>>> 29ade882
   color: antiquewhite;
   text-decoration: none;
 }
@@ -196,15 +191,11 @@
   cursor: pointer;
 }
 
-<<<<<<< HEAD
 .wb-button.alert:not(.disabled):hover {
   color: red;
 }
 
-/* Notification toast */
-=======
 /* --- Notification toast --- */
->>>>>>> 29ade882
 
 .notification {
   display: none;
