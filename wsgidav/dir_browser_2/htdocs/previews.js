--- conflicted
+++ resolved
@@ -171,7 +171,6 @@
 	const url = (!typeof urlOrNode === "string") ? urlOrNode : getNodeResourceUrl(urlOrNode);
 
 	const extension = url.split('.').pop().toLowerCase();
-<<<<<<< HEAD
 	const typeInfo = fileExtensionMap[extension] ?? {};
 	const preview = typeInfo.preview;
 	imgElem.classList.toggle("hidden", preview !== "image");
@@ -186,29 +185,6 @@
 		case "image":
 			imgElem.src = url;
 			break;
-=======
-	const isImage = ["jpg", "jpeg", "png", "gif", "bmp", "svg", "tiff", "heic", "raw", "psd", "pdf"].includes(extension);
-	const isText = ["txt", "md", "ini", "json", "xml", "html", "css", "js", "jsx", "ts", "tsx", "yaml", "yml", "csv"].includes(extension);
-	imgElem.classList.toggle("hidden", !isImage);
-	textElem.classList.toggle("hidden", !isText);
-	placeholderElem.classList.toggle("hidden", (isImage || isText));
-	if (isImage) {
-		imgElem.onload = () => {
-			imgElem.onload = null;
-			imgElem.setAttribute("src", url);
-		};
-		imgElem.onerror = (e) => {
-			imgElem.onerror = null;
-			console.error("Error loading preview:", url, e);
-			imgElem.src = imgPlaceholderErrorSvg;
-		};
-		imgElem.setAttribute("src", imgPlaceholderLoadingSvg);
-	} else if (isText) {
-		textElem.textContent = "Loading...";
-		const response = await fetch(url);
-		const text = await response.text();
-		textElem.textContent = text;
->>>>>>> 36907267
 	}
 	return true;
 }