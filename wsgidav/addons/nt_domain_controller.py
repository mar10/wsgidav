--- conflicted
+++ resolved
@@ -11,7 +11,7 @@
 Usage::
 
    from wsgidav.addons.nt_domain_controller import NTDomainController
-   domain_controller = NTDomainController(preset_domain=None, preset_server=None)
+   domain_controller = NTDomainController(config)
 
 where:
 
@@ -83,9 +83,7 @@
 
 
 class NTDomainController(object):
-<<<<<<< HEAD
     def __init__(self, config):
-        # def __init__(self, presetdomain=None, presetserver=None):
         auth_opts = config["http_authenticator"]
         self._preset_domain = auth_opts.get("preset_domain")
         self._preset_server = auth_opts.get("preset_server")
@@ -99,11 +97,6 @@
                 "NTDomainController requires basic authentication:\n"
                 "Set accept_basic=True, accept_digest=False, default_to_digest=False"
             )
-=======
-    def __init__(self, preset_domain=None, preset_server=None):
-        self._preset_domain = preset_domain
-        self._preset_server = preset_server
->>>>>>> 296092a3
 
     def __repr__(self):
         return self.__class__.__name__
