# Changelog

## 3.0.1 / Unreleased
- Fix #152: "Allow-Ranges: bytes" is now correct "Accept-Ranges: bytes" header
- Merge #155: last_modified is now correctly cast to int when comparing conditional requests
- Merge #156: the file object returned by get_content (DAVNonCollection) is now correctly being closed when a client disconnects unexpectedly
<<<<<<< HEAD
- Use gevent as default WSGI server as cheroot has performance issues with windows clients
=======
- #149: Improve performance for Windows File Explorer by incrementing the default thread count for cheroot
>>>>>>> 9ceb58c9

## 3.0.0 / 2019-03-04

This release contains **BREAKING CHANGES!**

- Improve configuration:<br>
   [(See details)](http://wsgidav.readthedocs.io/en/latest/user_guide_configure.html)
  - **Rename some options**, e.g. `acceptDigest` => `http_authenticator.accept_digest`
  - WsgiDAVApp constructor now assumes default settings. The passed options
    override those.
  - Log format is configurable
  - Remove option `dir_browser.enabled` (modify `middleware_stack` instead)
  - CLI supports `--server=cheroot` (cheroot must be installed separately)
  - SSL paths are evaluated relative to the config file, if any
  - Refactor middleware stack
    - RequestResolver and WsgiDavDirBrowser are now simple members of `middleware_stack`
      and not specially treated
    - `middleware_stack` entries can also be strings or dicts that are
    evaluated to import and instantiate middleware classes. This allows to
    define and configure external middleware in YAML and JSON config files.
  - provider_mapping option now supports configuration of custom providers
  - Windows XP (Microsoft-WebDAV-MiniRedir/5.1.2600) had a bug
    when accessing a share '/dav/': XP sometimes sends digests for '/'.
    In v.2.4 a hotfix was also accept '/' instead of the real share.
    This is now disabled by default, but can be re-enabled with
    hotfixes.winxp_accept_root_share_login: true.
- Refactor code base:
  - **Rename methods** according to PEP 8, e.g.
    `provider.getResourceInst()` => `provider.get_resource_inst()`.
  - **Rename methods arguments** according to PEP 8, e.g.
    `provider.set_last_modified(self, destPath, timeStamp, dryRun)`
    => `provider.set_last_modified(self, dest_path, time_stamp, dry_run)`
  - Enforce [Black code style](https://github.com/ambv/black)
  - Move some modules to separate packages
  - Use utf-8 directive in source files (-*- coding: utf-8 -*-)
- Refactor domain_controller and authentication:
  - Renamed environ["http_authenticator.realm"], environ["http_authenticator.user_name"]
    => environ["wsgidav.auth.realm"], environ["wsgidav.auth.user_name"]
  - DC may define environ["wsgidav.auth.roles"] and environ["wsgidav.auth.permissions"]
  - A common base class simplifies implementation of custom DCs.
  - New [PAMDomainController](https://en.wikipedia.org/wiki/Pluggable_authentication_module)
    allows to authenticate system users on Linux and macOS, for example.
  - Digest hash generation is now delegated to DomainControllers. This allows
    to implement DomainControllers that support digest access authentication
    even if plain-text passwords are not accessible, but stored hashes are.
  - Every domain controller now has a config section of its own. E.g.
    the `user_mapping` option for `SimpleDomainController` was moved to
    `simple_dc.user_mapping`.
- `SimpleDomainController` no longer allows anonymous access by default.
  It is now required to pass `simple_dc.user_mapping: "share1": True`.
  Also a new pseudo-share `"*"` can be used to define defaults.
  A new command line option `--auth` allows quick-configuration of DCs
- Refactor WsgiDirBrowser:
  - Use Jinja2 and load static assets through own WsgiDAV provider
  - Move to `wsgidav.dir_browser` package
  - Option 'dir_browser.ms_sharepoint_support' replaces ms_sharepoint_plugin and ms_sharepoint_urls
- Automated [Docker builds](https://hub.docker.com/r/mar10/wsgidav/)
- MSI installer
  - uses Cheroot/6.4 Python 3.6
  - Includes NTDomainController
- #112: Added limited support for Microsoft's Win32LastModified property.
- Fix #123: HEAD request on DirBrowser folder
- Fix #141: issue when 'sys.stdout' is none


## 2.4.1 / 2018-06-16

- Fix some logging exceptions
- Fix exception in CLI config reader (Py2)


## 2.4.0 / 2018-05-30

- Improve configuration files:
  - YAML is now the preferred configuration file format.
  - Add support for JSON config files (JavaScript-style comments allowed) (#89)
  - Use wsgidav.yaml, wsgidav.json, or wsgidav.conf by default if they exist in the local folder
- Expand '~' in `--root` and `--config` command line options
- #97: Fix assumption that QUERY_STRING is in environment (dir_browser)
- #99: Fix virtual_dav_provider for Py3: WSGI expects binary instead of str
- #100: Send ETags with PUT response
- #101: Fail cleanly if trying to PUT to unknown collection
- Refactor logging:
  - Re-define verbosity level range: 0..5
  - Remove usage of `print` in favor of `logging.getLogger().debug`
  - Remove util.note(), .status(), ... helpers
- Refactor code base:
  - Use `.format()` syntax instead of `%s` for string templating
  - Mandatory PEP 8 compliance (checked by flake8)
- Rework documentation on Read The Docs
- MSI setup uses Cheroot version 6.2+


## 2.3.0 / 2018-04-06

- #80: Drop support for Python 3.3 (end-of-life September 2017)
- #86: Give custom PropertyManager implementations access to the environ
- #87: Don't assume sys.stdout.encoding is not None
- #90: Custom response headers
- #93: Add support for streaming large files on Mac


## 2.2.4 / 2017-08-11

- Fix #75: Return 401 when auth method is not supported
- Fix #77: removeProperty call to not lose dryRun, otherwise removeProperty is
  called twice for real
- Fix #79: Prevent error when missing environment variable


## 2.2.2 / 2017-06-23

- #69: Rectifying naming disparity for CherryPy server
- Fix #67: lock manager returns timeout negative seconds
- Fix #71: Attempts to unlock a nonexistent resource cause an internal server error
- Fix #73: Failed on processing non-iso-8859-1 characters on Python 3
- MSI setup uses Python 3.5


## 2.2.1 / 2017-02-25

- #65: Support for Cheroot server, which is the standalone WSGI server of CherryPy
  since version 9.0.
  `--server=cheroot` is the default now.
- New option `--ssl-adapter`, used by 'cheroot' server if SSL certificates are
  configured. Defaults to 'builtin'.<br>
  Set to 'pyopenssl' to use an existing OpenSSL installation.
  (Note: Currently broken as of Cheroot 5.1, see cherrypy/cheroot#6)
- Deprecate cherrypy.wsgiserver.<br>
  `--server=cherrypy` was renamed to `--server=cherrypy-wsgiserver`
- #64: Fix LOCK without owner
- #65: Add lxml to MSI installer
- Release as Wheel


## 2.1.0 / 2016-11-13

- #42: Remove some print usage in favor of logging (Sergi Almacellas Abellana)
- #43: PEP 8 fixes (Sergi Almacellas Abellana, Tom Viner)
- #45 New method `_DAVResource.finalizeHeaders(environ, responseHeaders)` (Samuel Fekete)
- #55 Custom response handlers for PUT, GET etc.
- New helpers `addons.stream_tools.FileLikeQueue` and `StreamingFile` allow to
  pipe / proxy PUT requests to external consumers.


## 2.0.1 / 2016-10-07

- #46 Wrap xml libraries with the equivalent defusedxml packages (Tom Viner)


## 2.0.0 / 2016-10-02

- #4: Support Python 3
- Windows MSI Installer
- Drop support for Python 2.6
- cherrypy.wsgiserver is no longer included as source package.
  CherryPy is still the recommended standalone WSGI server, and deployed with the
  binary installation. It is also installed as dependency by `setup.py test`.
  However if a source installation is used, either install cherrypy using
  `pip install cherrypy` or choose another server using the `--server` option.
- Configuration:
  - New options `server` and `server_args`
  - Removed `ext_servers` option
- Standalone server:
  - New command line option `--server` (defaults to cherrypy)
  - New command line option `--no-config`
  - Removed command line option `-d` use `-vv` instead
- Use py.test & tox


## 1.3.0 / 2016-08-24

- #19: Add option `mutable_live_props` to support setting last modified file/directory timestamps
  (Jonas Bardino)
- #23: Fix Windows file manager and OSX Finder fails on file names with comma (Jonas Bardino)
- #27: Do not install tests (Erich Seifert)
- #28: New option `trusted_auth_header` allows reverse proxy authentication (Mageti)
- #30: API change to allow much easier per-user chrooting (Jonas Bardino)
- #32: Fix digest authentication rejected due to invalid header (Adrian Crețu)


## 1.2.0 / 2015-05-14

- #8: Unquote PATH_INFO is now optional 'unquote_path_info'; defaults to false.
  (Brian Sipos)
- #9: Fixed status codes for apache mod_wsgi (Brian Sipos)
- #10: Hotfix for file copy on GVFS (Brian Sipos)
- #12: Configurable middleware stack (Pavel Shiryaev)
- #15: Fix Finder access (Jonas Bardino)


## 1.1.0 / 2014-01-01

- New dir_browser option 'ms_sharepoint_plugin' to start MS Office documents in edit-mode
- Moved project from Google Code to GitHub
- Moved documentation to ReadTheDocs


## 1.0.0 / 2013-12-27

- **NOTE**: no longer tested with Python 2.4.
- SSL sample with bogo-cert
- Renamed 'msmount' option to 'ms_mount'.
- Files are always stored in binary mode.
- Port and hostname can now be specified in config file (before: command line only).
- New option for dir_browser: 'msSharepointUrls' will prepend 'ms-word:ofe|u|' to URL for MS Offce documents.
- New option 'add_header_MS_Author_Via = True' to support editing with Microsoft Office
- FilesystemProvider expands variables like '~', '$Name' and '%NAME%' in folder paths (i.e. '~/foo' -> '/Users/joe/foo')
- Issue #55 Failure operating with litmus test suite, Mac OS X WebDAV Client, Windows 7 (thanks to Ben Allums)
- Fixed issue #48 Allow the dirbrowser to be configured from the config file (thanks to Herman Grecco)
- Fixed issue #43 Unicode error in Ubuntu
- Allow Ctrl-C / SIGINT to stop CherryPyWSGIServer
- Made mimetype guessing more robust
- Updated CherryPy standalone WSGI server to 3.2.4
- Support 'setup.py test' which uses nosetests and includes litmus


## 0.5.0 / 2011-01-16

- Bundled with CherryPy standalone WSGI server
- Added copyright notes for original PyFileServer
- Changed signature of DAVProvider (and derived classes): provider argument was
  removed
- New method DAVResource.getMemberList() replaces getMemberNames().
- New class DAVCollection allows for more efficient implementation of custom
  providers.
- Forcing 'Connection: close', when a required Content-Length is missing.
  So it's possible now to return GET responses without knowing the size.
- New property manager based on CouchDB (addons.couch_property_manager)
- New property manager based on MongoDB (addons.mongo_property_manager)
- New sample DAV provider for MongoDBs (samples.mongo_dav_provider)
- Debug output goes to stdout (was stderr)
- Support davmount (rfc 4709).
- Added support for Microsoft FOLDER behavior.
- renamed displayType() -> getDirectoryInfo()
- Fixed RANGE response


## 0.4.0.b3

- Refactored LockManager. using separate LockStorage
- Bugfixes


## 0.4.0.b2 / 2010-02-15

- Bugfixes


## 0.4.0.b1

- Using HTTP/1.1 with keep-alive (St�phane KLEIN)
- Correctly return pre- and postconditions on lock conflicts.
- Added Sphinx docs
- Added Mercurial provider
- Changed configuration: no property manager used by default


## Until 0.4.0 alpha

See https://github.com/mar10/wsgidav/blob/master/doc/changelog04.md<|MERGE_RESOLUTION|>--- conflicted
+++ resolved
@@ -4,11 +4,8 @@
 - Fix #152: "Allow-Ranges: bytes" is now correct "Accept-Ranges: bytes" header
 - Merge #155: last_modified is now correctly cast to int when comparing conditional requests
 - Merge #156: the file object returned by get_content (DAVNonCollection) is now correctly being closed when a client disconnects unexpectedly
-<<<<<<< HEAD
-- Use gevent as default WSGI server as cheroot has performance issues with windows clients
-=======
+- Use gevent as default WSGI server as cheroot as it performs better with windows clients
 - #149: Improve performance for Windows File Explorer by incrementing the default thread count for cheroot
->>>>>>> 9ceb58c9
 
 ## 3.0.0 / 2019-03-04
 
