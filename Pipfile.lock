{
    "_meta": {
        "hash": {
<<<<<<< HEAD
            "sha256": "104b6dabc2a25feac0032f3b5dc50bf25580980ea335813265fb8d2479808381"
=======
            "sha256": "53947ff76093e242af7f55bba55f2a4f7fa8b21ac80bcad3ab0f071e475031ba"
>>>>>>> 23dedbc9
        },
        "pipfile-spec": 6,
        "requires": {
            "python_version": "3.7"
        },
        "sources": [
            {
                "name": "pypi",
                "url": "https://pypi.org/simple",
                "verify_ssl": true
            }
        ]
    },
    "default": {
        "defusedxml": {
            "hashes": [
                "sha256:6687150770438374ab581bb7a1b327a847dd9c5749e396102de3fad4e8a3ef93",
                "sha256:f684034d135af4c6cbb949b8a4d2ed61634515257a67299e5f940fbaa34377f5"
            ],
            "index": "pypi",
            "version": "==0.6.0"
        },
        "jinja2": {
            "hashes": [
                "sha256:74320bb91f31270f9551d46522e33af46a80c3d619f4a4bf42b3164d30b5911f",
                "sha256:9fe95f19286cfefaa917656583d020be14e7859c6b0252588391e47db34527de"
            ],
            "index": "pypi",
            "version": "==2.10.3"
        },
        "json5": {
            "hashes": [
                "sha256:124b0f0da1ed2ff3bfe3a3e9b8630abd3c650852465cb52c15ef60b8e82a73b0",
                "sha256:32bd17e0553bf53927f6c29b6089f3a320c12897120a4bcfea76ea81c10b2d9c"
            ],
            "index": "pypi",
            "version": "==0.8.5"
        },
        "markupsafe": {
            "hashes": [
                "sha256:00bc623926325b26bb9605ae9eae8a215691f33cae5df11ca5424f06f2d1f473",
                "sha256:09027a7803a62ca78792ad89403b1b7a73a01c8cb65909cd876f7fcebd79b161",
                "sha256:09c4b7f37d6c648cb13f9230d847adf22f8171b1ccc4d5682398e77f40309235",
                "sha256:1027c282dad077d0bae18be6794e6b6b8c91d58ed8a8d89a89d59693b9131db5",
                "sha256:24982cc2533820871eba85ba648cd53d8623687ff11cbb805be4ff7b4c971aff",
                "sha256:29872e92839765e546828bb7754a68c418d927cd064fd4708fab9fe9c8bb116b",
                "sha256:43a55c2930bbc139570ac2452adf3d70cdbb3cfe5912c71cdce1c2c6bbd9c5d1",
                "sha256:46c99d2de99945ec5cb54f23c8cd5689f6d7177305ebff350a58ce5f8de1669e",
                "sha256:500d4957e52ddc3351cabf489e79c91c17f6e0899158447047588650b5e69183",
                "sha256:535f6fc4d397c1563d08b88e485c3496cf5784e927af890fb3c3aac7f933ec66",
                "sha256:62fe6c95e3ec8a7fad637b7f3d372c15ec1caa01ab47926cfdf7a75b40e0eac1",
                "sha256:6dd73240d2af64df90aa7c4e7481e23825ea70af4b4922f8ede5b9e35f78a3b1",
                "sha256:717ba8fe3ae9cc0006d7c451f0bb265ee07739daf76355d06366154ee68d221e",
                "sha256:79855e1c5b8da654cf486b830bd42c06e8780cea587384cf6545b7d9ac013a0b",
                "sha256:7c1699dfe0cf8ff607dbdcc1e9b9af1755371f92a68f706051cc8c37d447c905",
                "sha256:88e5fcfb52ee7b911e8bb6d6aa2fd21fbecc674eadd44118a9cc3863f938e735",
                "sha256:8defac2f2ccd6805ebf65f5eeb132adcf2ab57aa11fdf4c0dd5169a004710e7d",
                "sha256:98c7086708b163d425c67c7a91bad6e466bb99d797aa64f965e9d25c12111a5e",
                "sha256:9add70b36c5666a2ed02b43b335fe19002ee5235efd4b8a89bfcf9005bebac0d",
                "sha256:9bf40443012702a1d2070043cb6291650a0841ece432556f784f004937f0f32c",
                "sha256:ade5e387d2ad0d7ebf59146cc00c8044acbd863725f887353a10df825fc8ae21",
                "sha256:b00c1de48212e4cc9603895652c5c410df699856a2853135b3967591e4beebc2",
                "sha256:b1282f8c00509d99fef04d8ba936b156d419be841854fe901d8ae224c59f0be5",
                "sha256:b2051432115498d3562c084a49bba65d97cf251f5a331c64a12ee7e04dacc51b",
                "sha256:ba59edeaa2fc6114428f1637ffff42da1e311e29382d81b339c1817d37ec93c6",
                "sha256:c8716a48d94b06bb3b2524c2b77e055fb313aeb4ea620c8dd03a105574ba704f",
                "sha256:cd5df75523866410809ca100dc9681e301e3c27567cf498077e8551b6d20e42f",
                "sha256:e249096428b3ae81b08327a63a485ad0878de3fb939049038579ac0ef61e17e7"
            ],
            "version": "==1.1.1"
        },
        "pyyaml": {
            "hashes": [
                "sha256:0e7f69397d53155e55d10ff68fdfb2cf630a35e6daf65cf0bdeaf04f127c09dc",
                "sha256:2e9f0b7c5914367b0916c3c104a024bb68f269a486b9d04a2e8ac6f6597b7803",
                "sha256:35ace9b4147848cafac3db142795ee42deebe9d0dad885ce643928e88daebdcc",
                "sha256:38a4f0d114101c58c0f3a88aeaa44d63efd588845c5a2df5290b73db8f246d15",
                "sha256:483eb6a33b671408c8529106df3707270bfacb2447bf8ad856a4b4f57f6e3075",
                "sha256:4b6be5edb9f6bb73680f5bf4ee08ff25416d1400fbd4535fe0069b2994da07cd",
                "sha256:7f38e35c00e160db592091751d385cd7b3046d6d51f578b29943225178257b31",
                "sha256:8100c896ecb361794d8bfdb9c11fce618c7cf83d624d73d5ab38aef3bc82d43f",
                "sha256:c0ee8eca2c582d29c3c2ec6e2c4f703d1b7f1fb10bc72317355a746057e7346c",
                "sha256:e4c015484ff0ff197564917b4b4246ca03f411b9bd7f16e02a2f586eb48b6d04",
                "sha256:ebc4ed52dcc93eeebeae5cf5deb2ae4347b3a81c3fa12b0b8c976544829396a4"
            ],
            "index": "pypi",
            "version": "==5.2"
        },
        "six": {
            "hashes": [
                "sha256:1f1b7d42e254082a9db6279deae68afb421ceba6158efa6131de7b3003ee93fd",
                "sha256:30f610279e8b2578cab6db20741130331735c781b56053c59c4076da27f06b66"
            ],
            "index": "pypi",
            "version": "==1.13.0"
        }
    },
    "develop": {
        "alabaster": {
            "hashes": [
                "sha256:446438bdcca0e05bd45ea2de1668c1d9b032e1a9154c2c259092d77031ddd359",
                "sha256:a661d72d58e6ea8a57f7a86e37d86716863ee5e92788398526d58b26a4e4dc02"
            ],
            "version": "==0.7.12"
        },
        "appdirs": {
            "hashes": [
                "sha256:9e5896d1372858f8dd3344faf4e5014d21849c756c8d5701f78f8a103b372d92",
                "sha256:d8b24664561d0d34ddfaec54636d502d7cea6e29c3eaf68f3df6180863e2166e"
            ],
            "version": "==1.4.3"
        },
        "astroid": {
            "hashes": [
                "sha256:71ea07f44df9568a75d0f354c49143a4575d90645e9fead6dfb52c26a85ed13a",
                "sha256:840947ebfa8b58f318d42301cf8c0a20fd794a33b61cc4638e28e9e61ba32f42"
            ],
            "version": "==2.3.3"
        },
        "attrs": {
            "hashes": [
                "sha256:08a96c641c3a74e44eb59afb61a24f2cb9f4d7188748e76ba4bb5edfa3cb7d1c",
                "sha256:f7b7ce16570fe9965acd6d30101a28f62fb4a7f9e926b3bbc9b61f8b04247e72"
            ],
            "version": "==19.3.0"
        },
        "babel": {
            "hashes": [
                "sha256:af92e6106cb7c55286b25b38ad7695f8b4efb36a90ba483d7f7a6628c46158ab",
                "sha256:e86135ae101e31e2c8ec20a4e0c5220f4eed12487d5cf3f78be7e98d3a57fc28"
            ],
            "version": "==2.7.0"
        },
        "beautifulsoup4": {
            "hashes": [
                "sha256:5279c36b4b2ec2cb4298d723791467e3000e5384a43ea0cdf5d45207c7e97169",
                "sha256:6135db2ba678168c07950f9a16c4031822c6f4aec75a65e0a97bc5ca09789931",
                "sha256:dcdef580e18a76d54002088602eba453eec38ebbcafafeaabd8cab12b6155d57"
            ],
            "version": "==4.8.1"
        },
        "black": {
            "hashes": [
                "sha256:1b30e59be925fafc1ee4565e5e08abef6b03fe455102883820fe5ee2e4734e0b",
                "sha256:c2edb73a08e9e0e6f65a0e6af18b059b8b1cdd5bef997d7a0b181df93dc81539"
            ],
            "index": "pypi",
            "version": "==19.10b0"
        },
        "bleach": {
            "hashes": [
                "sha256:213336e49e102af26d9cde77dd2d0397afabc5a6bf2fed985dc35b5d1e285a16",
                "sha256:3fdf7f77adcf649c9911387df51254b813185e32b2c6619f690b593a617e19fa"
            ],
            "version": "==3.1.0"
        },
        "certifi": {
            "hashes": [
                "sha256:017c25db2a153ce562900032d5bc68e9f191e44e9a0f762f373977de9df1fbb3",
                "sha256:25b64c7da4cd7479594d035c08c2d809eb4aab3a26e5a990ea98cc450c320f1f"
            ],
            "version": "==2019.11.28"
        },
        "chardet": {
            "hashes": [
                "sha256:84ab92ed1c4d4f16916e05906b6b75a6c0fb5db821cc65e70cbd64a3e2a5eaae",
                "sha256:fc323ffcaeaed0e0a02bf4d117757b98aed530d9ed4531e3e15460124c106691"
            ],
            "version": "==3.0.4"
        },
        "cheroot": {
            "hashes": [
                "sha256:5b525b3e4a755adf78070ab54c1821fb860d4255a9317dba2b88eb2df2441cff",
                "sha256:5d73fff8f99e6a35325a22f61e6a942cb7d378ac9ce3621f08b560720dfe4a7f"
            ],
            "index": "pypi",
            "version": "==8.2.1"
        },
        "click": {
            "hashes": [
                "sha256:2335065e6395b9e67ca716de5f7526736bfa6ceead690adf616d925bdc622b13",
                "sha256:5b94b49521f6456670fdb30cd82a4eca9412788a93fa6dd6df72c94d5a8ff2d7"
            ],
            "version": "==7.0"
        },
        "commonmark": {
            "hashes": [
                "sha256:452f9dc859be7f06631ddcb328b6919c67984aca654e5fefb3914d54691aed60",
                "sha256:da2f38c92590f83de410ba1a3cbceafbc74fee9def35f9251ba9a971d6d66fd9"
            ],
            "version": "==0.9.1"
        },
        "cov-core": {
            "hashes": [
                "sha256:4a14c67d520fda9d42b0da6134638578caae1d374b9bb462d8de00587dba764c"
            ],
            "version": "==1.15.0"
        },
        "coverage": {
            "hashes": [
                "sha256:2b9fe71a6bd410940cedb6212cecdf21280d4b3471c3a188f9c5263cfe6fb67b",
                "sha256:3b50e09002e420eddee1816017c44d0cb08483e3e14d919641b377a7ec83f030",
                "sha256:3e7c8dd920c0dea0b918e3737df8a76c3f604577afc29fea376803f165d99082",
                "sha256:5164423881464f02904e9254d82631cf39fedc714aab09b6e38dd0e66ce24dc0",
                "sha256:58aa6d06ec7f784c09c09936d3aac2a9835f3b39fc72b0115753e60b8fee5892",
                "sha256:778cf461acb1edd251877b21043d3e8089f1de8bee757103cd1124497aa2c4d2",
                "sha256:985d645e630eefa33c20de1395f649e232eacddfe48d9a124c2e221bbaef6d78",
                "sha256:a4df4c28207e6a2746b82f8edbf3af03794c31423bcba43f20cd086c06c0ffa9",
                "sha256:b4fc3047692cc6c47ba9cbf3ae6c1c42fbaef9ab86a62f78bf260eb993afa068",
                "sha256:d1aea1c4aa61b8366d6a42dd3650622fbf9c634ed24eaf7f379c8b970e5ed44e",
                "sha256:f88c9ddca928afce3500c5c286c5962ac2f9cda9314af5a6ec284cd67d13a8dd"
            ],
            "version": "==3.7.1"
        },
        "docutils": {
            "hashes": [
                "sha256:7a6228589435302e421f5c473ce0180878b90f70227f7174cacde5efbd34275f",
                "sha256:f1bad547016f945f7b35b28d8bead307821822ca3f8d4f87a1bd2ad1a8faab51"
            ],
            "version": "==0.16b0.dev0"
        },
        "entrypoints": {
            "hashes": [
                "sha256:589f874b313739ad35be6e0cd7efde2a4e9b6fea91edcc34e58ecbb8dbe56d19",
                "sha256:c70dd71abe5a8c85e55e12c19bd91ccfeec11a6e99044204511f9ed547d48451"
            ],
            "version": "==0.3"
        },
        "filelock": {
            "hashes": [
                "sha256:18d82244ee114f543149c66a6e0c14e9c4f8a1044b5cdaadd0f82159d6a6ff59",
                "sha256:929b7d63ec5b7d6b71b0fa5ac14e030b3f70b75747cef1b10da9b879fef15836"
            ],
            "version": "==3.0.12"
        },
        "flake8": {
            "hashes": [
                "sha256:45681a117ecc81e870cbf1262835ae4af5e7a8b08e40b944a8a6e6b895914cfb",
                "sha256:49356e766643ad15072a789a20915d3c91dc89fd313ccd71802303fd67e4deca"
            ],
            "index": "pypi",
            "version": "==3.7.9"
        },
        "flake8-bugbear": {
            "hashes": [
                "sha256:07b6e769d7f4e168d590f7088eae40f6ddd9fa4952bed31602def65842682c83",
                "sha256:0ccf56975f4db1d69dc1cf3598c99d768ebf95d0cad27d76087954aa399b515a"
            ],
            "index": "pypi",
            "version": "==18.8.0"
        },
        "flake8-quotes": {
            "hashes": [
                "sha256:fd9127ad8bbcf3b546fa7871a5266fd8623ce765ebe3d5aa5eabb80c01212b26"
            ],
            "index": "pypi",
            "version": "==1.0.0"
        },
        "idna": {
            "hashes": [
                "sha256:c357b3f628cf53ae2c4c05627ecc484553142ca23264e593d327bcde5e9c3407",
                "sha256:ea8b7f6188e6fa117537c3df7da9fc686d485087abf6ac197f9c46432f7e4a3c"
            ],
            "version": "==2.8"
        },
        "imagesize": {
            "hashes": [
                "sha256:3f349de3eb99145973fefb7dbe38554414e5c30abd0c8e4b970a7c9d09f3a1d8",
                "sha256:f3832918bc3c66617f92e35f5d70729187676313caa60c187eb0f28b8fe5e3b5"
            ],
            "version": "==1.1.0"
        },
        "importlib-metadata": {
            "hashes": [
                "sha256:3a8b2dfd0a2c6a3636e7c016a7e54ae04b997d30e69d5eacdca7a6c2221a1402",
                "sha256:41e688146d000891f32b1669e8573c57e39e5060e7f5f647aa617cd9a9568278"
            ],
            "markers": "python_version < '3.8'",
            "version": "==1.2.0"
        },
        "isort": {
            "hashes": [
                "sha256:54da7e92468955c4fceacd0c86bd0ec997b0e1ee80d97f67c35a78b719dccab1",
                "sha256:6e811fcb295968434526407adb8796944f1988c5b65e8139058f2014cbe100fd"
            ],
            "index": "pypi",
            "version": "==4.3.21"
        },
        "jaraco.functools": {
            "hashes": [
                "sha256:35ba944f52b1a7beee8843a5aa6752d1d5b79893eeb7770ea98be6b637bf9345",
                "sha256:e9e377644cee5f6f9128b4dab1631fca74981236e95a255f80e4292bcd2b5284"
            ],
            "version": "==2.0"
        },
        "jinja2": {
            "hashes": [
                "sha256:74320bb91f31270f9551d46522e33af46a80c3d619f4a4bf42b3164d30b5911f",
                "sha256:9fe95f19286cfefaa917656583d020be14e7859c6b0252588391e47db34527de"
            ],
            "index": "pypi",
            "version": "==2.10.3"
        },
        "lazy-object-proxy": {
            "hashes": [
                "sha256:0c4b206227a8097f05c4dbdd323c50edf81f15db3b8dc064d08c62d37e1a504d",
                "sha256:194d092e6f246b906e8f70884e620e459fc54db3259e60cf69a4d66c3fda3449",
                "sha256:1be7e4c9f96948003609aa6c974ae59830a6baecc5376c25c92d7d697e684c08",
                "sha256:4677f594e474c91da97f489fea5b7daa17b5517190899cf213697e48d3902f5a",
                "sha256:48dab84ebd4831077b150572aec802f303117c8cc5c871e182447281ebf3ac50",
                "sha256:5541cada25cd173702dbd99f8e22434105456314462326f06dba3e180f203dfd",
                "sha256:59f79fef100b09564bc2df42ea2d8d21a64fdcda64979c0fa3db7bdaabaf6239",
                "sha256:8d859b89baf8ef7f8bc6b00aa20316483d67f0b1cbf422f5b4dc56701c8f2ffb",
                "sha256:9254f4358b9b541e3441b007a0ea0764b9d056afdeafc1a5569eee1cc6c1b9ea",
                "sha256:9651375199045a358eb6741df3e02a651e0330be090b3bc79f6d0de31a80ec3e",
                "sha256:97bb5884f6f1cdce0099f86b907aa41c970c3c672ac8b9c8352789e103cf3156",
                "sha256:9b15f3f4c0f35727d3a0fba4b770b3c4ebbb1fa907dbcc046a1d2799f3edd142",
                "sha256:a2238e9d1bb71a56cd710611a1614d1194dc10a175c1e08d75e1a7bcc250d442",
                "sha256:a6ae12d08c0bf9909ce12385803a543bfe99b95fe01e752536a60af2b7797c62",
                "sha256:ca0a928a3ddbc5725be2dd1cf895ec0a254798915fb3a36af0964a0a4149e3db",
                "sha256:cb2c7c57005a6804ab66f106ceb8482da55f5314b7fcb06551db1edae4ad1531",
                "sha256:d74bb8693bf9cf75ac3b47a54d716bbb1a92648d5f781fc799347cfc95952383",
                "sha256:d945239a5639b3ff35b70a88c5f2f491913eb94871780ebfabb2568bd58afc5a",
                "sha256:eba7011090323c1dadf18b3b689845fd96a61ba0a1dfbd7f24b921398affc357",
                "sha256:efa1909120ce98bbb3777e8b6f92237f5d5c8ea6758efea36a473e1d38f7d3e4",
                "sha256:f3900e8a5de27447acbf900b4750b0ddfd7ec1ea7fbaf11dfa911141bc522af0"
            ],
            "version": "==1.4.3"
        },
        "markupsafe": {
            "hashes": [
                "sha256:00bc623926325b26bb9605ae9eae8a215691f33cae5df11ca5424f06f2d1f473",
                "sha256:09027a7803a62ca78792ad89403b1b7a73a01c8cb65909cd876f7fcebd79b161",
                "sha256:09c4b7f37d6c648cb13f9230d847adf22f8171b1ccc4d5682398e77f40309235",
                "sha256:1027c282dad077d0bae18be6794e6b6b8c91d58ed8a8d89a89d59693b9131db5",
                "sha256:24982cc2533820871eba85ba648cd53d8623687ff11cbb805be4ff7b4c971aff",
                "sha256:29872e92839765e546828bb7754a68c418d927cd064fd4708fab9fe9c8bb116b",
                "sha256:43a55c2930bbc139570ac2452adf3d70cdbb3cfe5912c71cdce1c2c6bbd9c5d1",
                "sha256:46c99d2de99945ec5cb54f23c8cd5689f6d7177305ebff350a58ce5f8de1669e",
                "sha256:500d4957e52ddc3351cabf489e79c91c17f6e0899158447047588650b5e69183",
                "sha256:535f6fc4d397c1563d08b88e485c3496cf5784e927af890fb3c3aac7f933ec66",
                "sha256:62fe6c95e3ec8a7fad637b7f3d372c15ec1caa01ab47926cfdf7a75b40e0eac1",
                "sha256:6dd73240d2af64df90aa7c4e7481e23825ea70af4b4922f8ede5b9e35f78a3b1",
                "sha256:717ba8fe3ae9cc0006d7c451f0bb265ee07739daf76355d06366154ee68d221e",
                "sha256:79855e1c5b8da654cf486b830bd42c06e8780cea587384cf6545b7d9ac013a0b",
                "sha256:7c1699dfe0cf8ff607dbdcc1e9b9af1755371f92a68f706051cc8c37d447c905",
                "sha256:88e5fcfb52ee7b911e8bb6d6aa2fd21fbecc674eadd44118a9cc3863f938e735",
                "sha256:8defac2f2ccd6805ebf65f5eeb132adcf2ab57aa11fdf4c0dd5169a004710e7d",
                "sha256:98c7086708b163d425c67c7a91bad6e466bb99d797aa64f965e9d25c12111a5e",
                "sha256:9add70b36c5666a2ed02b43b335fe19002ee5235efd4b8a89bfcf9005bebac0d",
                "sha256:9bf40443012702a1d2070043cb6291650a0841ece432556f784f004937f0f32c",
                "sha256:ade5e387d2ad0d7ebf59146cc00c8044acbd863725f887353a10df825fc8ae21",
                "sha256:b00c1de48212e4cc9603895652c5c410df699856a2853135b3967591e4beebc2",
                "sha256:b1282f8c00509d99fef04d8ba936b156d419be841854fe901d8ae224c59f0be5",
                "sha256:b2051432115498d3562c084a49bba65d97cf251f5a331c64a12ee7e04dacc51b",
                "sha256:ba59edeaa2fc6114428f1637ffff42da1e311e29382d81b339c1817d37ec93c6",
                "sha256:c8716a48d94b06bb3b2524c2b77e055fb313aeb4ea620c8dd03a105574ba704f",
                "sha256:cd5df75523866410809ca100dc9681e301e3c27567cf498077e8551b6d20e42f",
                "sha256:e249096428b3ae81b08327a63a485ad0878de3fb939049038579ac0ef61e17e7"
            ],
            "version": "==1.1.1"
        },
        "mccabe": {
            "hashes": [
                "sha256:ab8a6258860da4b6677da4bd2fe5dc2c659cff31b3ee4f7f5d64e79735b80d42",
                "sha256:dd8d182285a0fe56bace7f45b5e7d1a6ebcbf524e8f3bd87eb0f125271b8831f"
            ],
            "version": "==0.6.1"
        },
        "more-itertools": {
            "hashes": [
                "sha256:b84b238cce0d9adad5ed87e745778d20a3f8487d0f0cb8b8a586816c7496458d",
                "sha256:c833ef592a0324bcc6a60e48440da07645063c453880c9477ceb22490aec1564"
            ],
            "version": "==8.0.2"
        },
        "packaging": {
            "hashes": [
                "sha256:28b924174df7a2fa32c1953825ff29c61e2f5e082343165438812f00d3a7fc47",
                "sha256:d9551545c6d761f3def1677baf08ab2a3ca17c56879e70fecba2fc4dde4ed108"
            ],
            "version": "==19.2"
        },
        "paste": {
            "hashes": [
                "sha256:2346a347824c32641bf020c17967b49ae74d3310ec1bc9b958d4b84e2d985218",
                "sha256:9d17d06cd95d700acb7be449a02c13db28449de2adaf0f45339f4a310601f096",
                "sha256:fc0de2f2fb1f50f2b2b986993e57a840f98ffba03e3e5260a37382c326be6a31"
            ],
            "index": "pypi",
            "version": "==2.0.3"
        },
        "pathspec": {
            "hashes": [
                "sha256:e285ccc8b0785beadd4c18e5708b12bb8fcf529a1e61215b3feff1d1e559ea5c"
            ],
            "version": "==0.6.0"
        },
        "pkginfo": {
            "hashes": [
                "sha256:7424f2c8511c186cd5424bbf31045b77435b37a8d604990b79d4e70d741148bb",
                "sha256:a6d9e40ca61ad3ebd0b72fbadd4fba16e4c0e4df0428c041e01e06eb6ee71f32"
            ],
            "version": "==1.5.0.1"
        },
        "pluggy": {
            "hashes": [
                "sha256:15b2acde666561e1298d71b523007ed7364de07029219b604cf808bfa1c765b0",
                "sha256:966c145cd83c96502c3c3868f50408687b38434af77734af1e9ca461a4081d2d"
            ],
            "version": "==0.13.1"
        },
        "py": {
            "hashes": [
                "sha256:64f65755aee5b381cea27766a3a147c3f15b9b6b9ac88676de66ba2ae36793fa",
                "sha256:dc639b046a6e2cff5bbe40194ad65936d6ba360b52b3c3fe1d08a82dd50b5e53"
            ],
            "version": "==1.8.0"
        },
        "pycodestyle": {
            "hashes": [
                "sha256:95a2219d12372f05704562a14ec30bc76b05a5b297b21a5dfe3f6fac3491ae56",
                "sha256:e40a936c9a450ad81df37f549d676d127b1b66000a6c500caa2b085bc0ca976c"
            ],
            "version": "==2.5.0"
        },
        "pyflakes": {
            "hashes": [
                "sha256:17dbeb2e3f4d772725c777fabc446d5634d1038f234e77343108ce445ea69ce0",
                "sha256:d976835886f8c5b31d47970ed689944a0262b5f3afa00a5a7b4dc81e5449f8a2"
            ],
            "version": "==2.1.1"
        },
        "pygments": {
            "hashes": [
                "sha256:2a3fe295e54a20164a9df49c75fa58526d3be48e14aceba6d6b1e8ac0bfd6f1b",
                "sha256:98c8aa5a9f778fcd1026a17361ddaf7330d1b7c62ae97c3bb0ae73e0b9b6b0fe"
            ],
            "version": "==2.5.2"
        },
        "pylint": {
            "hashes": [
                "sha256:3db5468ad013380e987410a8d6956226963aed94ecb5f9d3a28acca6d9ac36cd",
                "sha256:886e6afc935ea2590b462664b161ca9a5e40168ea99e5300935f6591ad467df4"
            ],
            "index": "pypi",
            "version": "==2.4.4"
        },
        "pyparsing": {
            "hashes": [
                "sha256:20f995ecd72f2a1f4bf6b072b63b22e2eb457836601e76d6e5dfcd75436acc1f",
                "sha256:4ca62001be367f01bd3e92ecbb79070272a9d4964dce6a48a82ff0b8bc7e683a"
            ],
            "version": "==2.4.5"
        },
        "pytest": {
            "hashes": [
                "sha256:12c18abb9a09a5b2802dba75c7a2d7d6c8c0f1258abd8243e7688415d87ad1d8",
                "sha256:ccc23b4aab3ef3e19e731de9baca73f3b1a7e610d9ec65b28c36a5a3305f0349"
            ],
            "index": "pypi",
            "version": "==2.9.2"
        },
        "pytest-cov": {
            "hashes": [
                "sha256:31e5198c06f290e1e813d30ddd063a0401d9e3a698129ca44267781673a71285"
            ],
            "index": "pypi",
            "version": "==1.8.1"
        },
        "python-pam": {
            "hashes": [
                "sha256:8439b470b564ac558585b5a3ffce0fce48d1eeebdff19add48279c33de7da0e0",
                "sha256:c856d9c89fedb33951dd8a95727ae57c6887b02d065bbdffd2fd9dbc0183909b"
            ],
            "index": "pypi",
            "version": "==1.8.4"
        },
        "pytz": {
            "hashes": [
                "sha256:1c557d7d0e871de1f5ccd5833f60fb2550652da6be2693c1e02300743d21500d",
                "sha256:b02c06db6cf09c12dd25137e563b31700d3b80fcc4ad23abb7a315f2789819be"
            ],
            "version": "==2019.3"
        },
        "readme-renderer": {
            "hashes": [
                "sha256:bb16f55b259f27f75f640acf5e00cf897845a8b3e4731b5c1a436e4b8529202f",
                "sha256:c8532b79afc0375a85f10433eca157d6b50f7d6990f337fa498c96cd4bfc203d"
            ],
            "version": "==24.0"
        },
        "recommonmark": {
            "hashes": [
                "sha256:29cd4faeb6c5268c633634f2d69aef9431e0f4d347f90659fd0aab20e541efeb",
                "sha256:2ec4207a574289355d5b6ae4ae4abb29043346ca12cdd5f07d374dc5987d2852"
            ],
            "index": "pypi",
            "version": "==0.6.0"
        },
        "regex": {
            "hashes": [
                "sha256:15454b37c5a278f46f7aa2d9339bda450c300617ca2fca6558d05d870245edc7",
                "sha256:1ad40708c255943a227e778b022c6497c129ad614bb7a2a2f916e12e8a359ee7",
                "sha256:5e00f65cc507d13ab4dfa92c1232d004fa202c1d43a32a13940ab8a5afe2fb96",
                "sha256:604dc563a02a74d70ae1f55208ddc9bfb6d9f470f6d1a5054c4bd5ae58744ab1",
                "sha256:720e34a539a76a1fedcebe4397290604cc2bdf6f81eca44adb9fb2ea071c0c69",
                "sha256:7caf47e4a9ac6ef08cabd3442cc4ca3386db141fb3c8b2a7e202d0470028e910",
                "sha256:7faf534c1841c09d8fefa60ccde7b9903c9b528853ecf41628689793290ca143",
                "sha256:b4e0406d822aa4993ac45072a584d57aa4931cf8288b5455bbf30c1d59dbad59",
                "sha256:c31eaf28c6fe75ea329add0022efeed249e37861c19681960f99bbc7db981fb2",
                "sha256:c7393597191fc2043c744db021643549061e12abe0b3ff5c429d806de7b93b66",
                "sha256:d2b302f8cdd82c8f48e9de749d1d17f85ce9a0f082880b9a4859f66b07037dc6",
                "sha256:e3d8dd0ec0ea280cf89026b0898971f5750a7bd92cb62c51af5a52abd020054a",
                "sha256:ec032cbfed59bd5a4b8eab943c310acfaaa81394e14f44454ad5c9eba4f24a74"
            ],
            "version": "==2019.11.1"
        },
        "requests": {
            "hashes": [
                "sha256:11e007a8a2aa0323f5a921e9e6a2d7e4e67d9877e85773fba9ba6419025cbeb4",
                "sha256:9cf5292fcd0f598c671cfc1e0d7d1a7f13bb8085e9a590f48c010551dc6c4b31"
            ],
            "index": "pypi",
            "version": "==2.22.0"
        },
        "requests-toolbelt": {
            "hashes": [
                "sha256:380606e1d10dc85c3bd47bf5a6095f815ec007be7a8b69c878507068df059e6f",
                "sha256:968089d4584ad4ad7c171454f0a5c6dac23971e9472521ea3b6d49d610aa6fc0"
            ],
            "version": "==0.9.1"
        },
        "rope": {
            "hashes": [
                "sha256:6b728fdc3e98a83446c27a91fc5d56808a004f8beab7a31ab1d7224cecc7d969",
                "sha256:c5c5a6a87f7b1a2095fb311135e2a3d1f194f5ecb96900fdd0a9100881f48aaf",
                "sha256:f0dcf719b63200d492b85535ebe5ea9b29e0d0b8aebeb87fe03fc1a65924fdaf"
            ],
            "index": "pypi",
            "version": "==0.14.0"
        },
        "six": {
            "hashes": [
                "sha256:1f1b7d42e254082a9db6279deae68afb421ceba6158efa6131de7b3003ee93fd",
                "sha256:30f610279e8b2578cab6db20741130331735c781b56053c59c4076da27f06b66"
            ],
            "index": "pypi",
            "version": "==1.13.0"
        },
        "snowballstemmer": {
            "hashes": [
                "sha256:209f257d7533fdb3cb73bdbd24f436239ca3b2fa67d56f6ff88e86be08cc5ef0",
                "sha256:df3bac3df4c2c01363f3dd2cfa78cce2840a79b9f1c2d2de9ce8d31683992f52"
            ],
            "version": "==2.0.0"
        },
        "soupsieve": {
            "hashes": [
                "sha256:bdb0d917b03a1369ce964056fc195cfdff8819c40de04695a80bc813c3cfa1f5",
                "sha256:e2c1c5dee4a1c36bcb790e0fabd5492d874b8ebd4617622c4f6a731701060dda"
            ],
            "version": "==1.9.5"
        },
        "sphinx": {
            "hashes": [
                "sha256:9f3e17c64b34afc653d7c5ec95766e03043cc6d80b0de224f59b6b6e19d37c3c",
                "sha256:c7658aab75c920288a8cf6f09f244c6cfdae30d82d803ac1634d9f223a80ca08"
            ],
            "index": "pypi",
            "version": "==1.8.5"
        },
        "sphinx-rtd-theme": {
            "hashes": [
                "sha256:00cf895504a7895ee433807c62094cf1e95f065843bf3acd17037c3e9a2becd4",
                "sha256:728607e34d60456d736cc7991fd236afb828b21b82f956c5ea75f94c8414040a"
            ],
            "index": "pypi",
            "version": "==0.4.3"
        },
        "sphinxcontrib-websupport": {
            "hashes": [
                "sha256:1501befb0fdf1d1c29a800fdbf4ef5dc5369377300ddbdd16d2cd40e54c6eefc",
                "sha256:e02f717baf02d0b6c3dd62cf81232ffca4c9d5c331e03766982e3ff9f1d2bc3f"
            ],
            "version": "==1.1.2"
        },
        "toml": {
            "hashes": [
                "sha256:229f81c57791a41d65e399fc06bf0848bab550a9dfd5ed66df18ce5f05e73d5c",
                "sha256:235682dd292d5899d361a811df37e04a8828a5b1da3115886b73cf81ebc9100e"
            ],
            "version": "==0.10.0"
        },
        "tox": {
            "hashes": [
                "sha256:7efd010a98339209f3a8292f02909b51c58417bfc6838ab7eca14cf90f96117a",
                "sha256:8dd653bf0c6716a435df363c853cad1f037f9d5fddd0abc90d0f48ad06f39d03"
            ],
            "index": "pypi",
            "version": "==3.14.2"
        },
        "tqdm": {
            "hashes": [
                "sha256:895796ea8df435b6f502bf122f2b2034a3d48e6d8ff52175606ac1051b0e3e12",
                "sha256:e405d16c98fcf30725d0c9d493ed07302a18846b5452de5253030ccd18996f87"
            ],
            "version": "==4.40.1"
        },
        "twine": {
            "hashes": [
                "sha256:630fadd6e342e725930be6c696537e3f9ccc54331742b16245dab292a17d0460",
                "sha256:a3d22aab467b4682a22de4a422632e79d07eebd07ff2a7079effb13f8a693787"
            ],
            "index": "pypi",
            "version": "==1.15.0"
        },
        "typed-ast": {
            "hashes": [
                "sha256:1170afa46a3799e18b4c977777ce137bb53c7485379d9706af8a59f2ea1aa161",
                "sha256:18511a0b3e7922276346bcb47e2ef9f38fb90fd31cb9223eed42c85d1312344e",
                "sha256:262c247a82d005e43b5b7f69aff746370538e176131c32dda9cb0f324d27141e",
                "sha256:2b907eb046d049bcd9892e3076c7a6456c93a25bebfe554e931620c90e6a25b0",
                "sha256:354c16e5babd09f5cb0ee000d54cfa38401d8b8891eefa878ac772f827181a3c",
                "sha256:48e5b1e71f25cfdef98b013263a88d7145879fbb2d5185f2a0c79fa7ebbeae47",
                "sha256:4e0b70c6fc4d010f8107726af5fd37921b666f5b31d9331f0bd24ad9a088e631",
                "sha256:630968c5cdee51a11c05a30453f8cd65e0cc1d2ad0d9192819df9978984529f4",
                "sha256:66480f95b8167c9c5c5c87f32cf437d585937970f3fc24386f313a4c97b44e34",
                "sha256:71211d26ffd12d63a83e079ff258ac9d56a1376a25bc80b1cdcdf601b855b90b",
                "sha256:7954560051331d003b4e2b3eb822d9dd2e376fa4f6d98fee32f452f52dd6ebb2",
                "sha256:838997f4310012cf2e1ad3803bce2f3402e9ffb71ded61b5ee22617b3a7f6b6e",
                "sha256:95bd11af7eafc16e829af2d3df510cecfd4387f6453355188342c3e79a2ec87a",
                "sha256:bc6c7d3fa1325a0c6613512a093bc2a2a15aeec350451cbdf9e1d4bffe3e3233",
                "sha256:cc34a6f5b426748a507dd5d1de4c1978f2eb5626d51326e43280941206c209e1",
                "sha256:d755f03c1e4a51e9b24d899561fec4ccaf51f210d52abdf8c07ee2849b212a36",
                "sha256:d7c45933b1bdfaf9f36c579671fec15d25b06c8398f113dab64c18ed1adda01d",
                "sha256:d896919306dd0aa22d0132f62a1b78d11aaf4c9fc5b3410d3c666b818191630a",
                "sha256:fdc1c9bbf79510b76408840e009ed65958feba92a88833cdceecff93ae8fff66",
                "sha256:ffde2fbfad571af120fcbfbbc61c72469e72f550d676c3342492a9dfdefb8f12"
            ],
            "markers": "implementation_name == 'cpython' and python_version < '3.8'",
            "version": "==1.4.0"
        },
        "urllib3": {
            "hashes": [
                "sha256:a8a318824cc77d1fd4b2bec2ded92646630d7fe8619497b142c84a9e6f5a7293",
                "sha256:f3c5fd51747d450d4dcf6f923c81f78f811aab8205fda64b0aba34a4e48b0745"
            ],
            "version": "==1.25.7"
        },
        "virtualenv": {
            "hashes": [
                "sha256:116655188441670978117d0ebb6451eb6a7526f9ae0796cc0dee6bd7356909b0",
                "sha256:b57776b44f91511866594e477dd10e76a6eb44439cdd7f06dcd30ba4c5bd854f"
            ],
            "version": "==16.7.8"
        },
        "waitress": {
            "hashes": [
                "sha256:278e09d6849acc1365404bbf7d790d0423b159802e850c726e8cd0a126a2dac7",
                "sha256:f103e557725b17ae3c62f9e6005cdd85103f8b68fa86cf7c764ba7adc38ca5a2"
            ],
            "version": "==1.3.1"
        },
        "webencodings": {
            "hashes": [
                "sha256:a0af1213f3c2226497a97e2b3aa01a7e4bee4f403f95be16fc9acd2947514a78",
                "sha256:b36a1c245f2d304965eb4e0a82848379241dc04b865afcc4aab16748587e1923"
            ],
            "version": "==0.5.1"
        },
        "webob": {
            "hashes": [
                "sha256:05aaab7975e0ee8af2026325d656e5ce14a71f1883c52276181821d6d5bf7086",
                "sha256:36db8203c67023d68c1b00208a7bf55e3b10de2aa317555740add29c619de12b"
            ],
            "version": "==1.8.5"
        },
        "webtest": {
            "hashes": [
                "sha256:41348efe4323a647a239c31cde84e5e440d726ca4f449859264e538d39037fd0",
                "sha256:f3a603b8f1dd873b9710cd5a7dd0889cf758d7e1c133b1dae971c04f567e566e"
            ],
            "index": "pypi",
            "version": "==2.0.33"
        },
        "wheel": {
            "hashes": [
                "sha256:10c9da68765315ed98850f8e048347c3eb06dd81822dc2ab1d4fde9dc9702646",
                "sha256:f4da1763d3becf2e2cd92a14a7c920f0f00eca30fdde9ea992c836685b9faf28"
            ],
            "index": "pypi",
            "version": "==0.33.6"
        },
        "wrapt": {
            "hashes": [
                "sha256:565a021fd19419476b9362b05eeaa094178de64f8361e44468f9e9d7843901e1"
            ],
            "version": "==1.11.2"
        },
        "zipp": {
            "hashes": [
                "sha256:3718b1cbcd963c7d4c5511a8240812904164b7f381b647143a89d3b98f9bcd8e",
                "sha256:f06903e9f1f43b12d371004b4ac7b06ab39a44adc747266928ae6debfa7b3335"
            ],
            "version": "==0.6.0"
        }
    }
}<|MERGE_RESOLUTION|>--- conflicted
+++ resolved
@@ -1,11 +1,7 @@
 {
     "_meta": {
         "hash": {
-<<<<<<< HEAD
-            "sha256": "104b6dabc2a25feac0032f3b5dc50bf25580980ea335813265fb8d2479808381"
-=======
             "sha256": "53947ff76093e242af7f55bba55f2a4f7fa8b21ac80bcad3ab0f071e475031ba"
->>>>>>> 23dedbc9
         },
         "pipfile-spec": 6,
         "requires": {
